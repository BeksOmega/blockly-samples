{
  "name": "@blockly/keyboard-navigation",
  "version": "0.5.12",
  "description": "A Blockly plugin that adds keyboard navigation support.",
  "scripts": {
    "audit:fix": "blockly-scripts auditFix",
    "build": "blockly-scripts build",
    "clean": "blockly-scripts clean",
    "lint": "eslint .",
    "predeploy": "blockly-scripts predeploy",
    "start": "blockly-scripts start",
    "test": "blockly-scripts test"
  },
  "main": "./dist/index.js",
  "module": "./src/index.js",
  "unpkg": "./dist/index.js",
  "author": "Blockly Team",
  "keywords": [
    "blockly",
    "blockly-plugin",
    "keyboard-navigation"
  ],
  "homepage": "https://github.com/google/blockly-samples/tree/master/plugins/keyboard-navigation#readme",
  "bugs": {
    "url": "https://github.com/google/blockly-samples/issues"
  },
  "repository": {
    "type": "git",
    "url": "https://github.com/google/blockly-samples.git",
    "directory": "plugins/keyboard-navigation"
  },
  "license": "Apache-2.0",
  "directories": {
    "dist": "dist",
    "src": "src"
  },
  "files": [
    "dist",
    "src"
  ],
  "devDependencies": {
    "@blockly/dev-scripts": "^3.1.1",
<<<<<<< HEAD
    "@blockly/dev-tools": "^7.1.6",
    "blockly": "^11.0.0-beta.9",
=======
    "@blockly/dev-tools": "^7.1.10",
    "blockly": "^10.2.0",
>>>>>>> 3684d452
    "chai": "^4.2.0",
    "jsdom": "^16.4.0",
    "jsdom-global": "^3.0.2",
    "mocha": "^7.1.0",
    "sinon": "^9.0.1"
  },
  "peerDependencies": {
    "blockly": "^11.0.0-beta.9"
  },
  "publishConfig": {
    "access": "public",
    "registry": "https://wombat-dressing-room.appspot.com"
  },
  "engines": {
    "node": ">=8.17.0"
  }
}<|MERGE_RESOLUTION|>--- conflicted
+++ resolved
@@ -40,13 +40,8 @@
   ],
   "devDependencies": {
     "@blockly/dev-scripts": "^3.1.1",
-<<<<<<< HEAD
-    "@blockly/dev-tools": "^7.1.6",
+    "@blockly/dev-tools": "^7.1.10",
     "blockly": "^11.0.0-beta.9",
-=======
-    "@blockly/dev-tools": "^7.1.10",
-    "blockly": "^10.2.0",
->>>>>>> 3684d452
     "chai": "^4.2.0",
     "jsdom": "^16.4.0",
     "jsdom-global": "^3.0.2",
