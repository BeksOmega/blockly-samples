--- conflicted
+++ resolved
@@ -42,13 +42,8 @@
   ],
   "devDependencies": {
     "@blockly/dev-scripts": "^3.1.1",
-<<<<<<< HEAD
-    "@blockly/dev-tools": "^7.1.5",
-    "blockly": "^11.0.0-beta.3",
-=======
     "@blockly/dev-tools": "^7.1.6",
-    "blockly": "^10.2.0",
->>>>>>> b9c0af15
+    "blockly": "^11.0.0-beta.6",
     "chai": "^4.3.7",
     "jsdom": "^16.4.0",
     "jsdom-global": "^3.0.2",
@@ -56,7 +51,7 @@
     "typescript": "^5.2.2"
   },
   "peerDependencies": {
-    "blockly": "^11.0.0-beta.3"
+    "blockly": "^11.0.0-beta.6"
   },
   "publishConfig": {
     "access": "public",
