{
  "name": "@blockly/zoom-to-fit",
  "version": "5.0.6",
  "description": "A Blockly plugin that adds a zoom-to-fit control to the workspace.",
  "scripts": {
    "audit:fix": "blockly-scripts auditFix",
    "build": "blockly-scripts build",
    "clean": "blockly-scripts clean",
    "lint": "blockly-scripts lint",
    "predeploy": "blockly-scripts predeploy",
    "start": "blockly-scripts start"
  },
  "main": "./dist/index.js",
<<<<<<< HEAD
  "types": "./dist/index.d.ts",
  "module": "./src/index.js",
=======
>>>>>>> d0191984
  "unpkg": "./dist/index.js",
  "author": "Blockly Team",
  "keywords": [
    "blockly",
    "blockly-plugin",
    "zoom-to-fit"
  ],
  "homepage": "https://github.com/google/blockly-samples/tree/master/plugins/zoom-to-fit#readme",
  "bugs": {
    "url": "https://github.com/google/blockly-samples/issues"
  },
  "repository": {
    "type": "git",
    "url": "https://github.com/google/blockly-samples.git",
    "directory": "plugins/zoom-to-fit"
  },
  "license": "Apache-2.0",
  "directories": {
    "dist": "dist",
    "src": "src"
  },
  "files": [
    "dist",
    "src"
  ],
  "devDependencies": {
    "@blockly/dev-scripts": "^2.0.1",
    "@blockly/dev-tools": "^7.1.0",
    "@typescript-eslint/parser": "^5.59.5",
    "blockly": "^10.0.0",
    "typescript": "^5.1.6"
  },
  "peerDependencies": {
    "blockly": "^10.0.0"
  },
  "publishConfig": {
    "access": "public",
    "registry": "https://wombat-dressing-room.appspot.com"
  },
  "eslintConfig": {
    "extends": "@blockly/eslint-config"
  },
  "engines": {
    "node": ">=8.17.0"
  }
}<|MERGE_RESOLUTION|>--- conflicted
+++ resolved
@@ -11,11 +11,7 @@
     "start": "blockly-scripts start"
   },
   "main": "./dist/index.js",
-<<<<<<< HEAD
   "types": "./dist/index.d.ts",
-  "module": "./src/index.js",
-=======
->>>>>>> d0191984
   "unpkg": "./dist/index.js",
   "author": "Blockly Team",
   "keywords": [
