--- conflicted
+++ resolved
@@ -41,16 +41,11 @@
   ],
   "devDependencies": {
     "@blockly/dev-scripts": "^3.1.1",
-<<<<<<< HEAD
-    "@blockly/dev-tools": "^7.1.5",
-    "blockly": "^11.0.0-beta.2"
-=======
     "@blockly/dev-tools": "^7.1.6",
-    "blockly": "^10.2.0"
->>>>>>> b9c0af15
+    "blockly": "^11.0.0-beta.6"
   },
   "peerDependencies": {
-    "blockly": "^11.0.0-beta.2"
+    "blockly": "^11.0.0-beta.6"
   },
   "publishConfig": {
     "access": "public",
