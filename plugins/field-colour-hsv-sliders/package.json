{
  "name": "@blockly/field-colour-hsv-sliders",
  "version": "4.2.6",
  "description": "A Blockly colour field using HSV sliders.",
  "scripts": {
    "audit:fix": "blockly-scripts auditFix",
    "build": "blockly-scripts build",
    "clean": "blockly-scripts clean",
    "lint": "eslint .",
    "predeploy": "blockly-scripts predeploy",
    "start": "blockly-scripts start",
    "test": "blockly-scripts test"
  },
  "main": "./dist/index.js",
  "types": "./dist/index.d.ts",
  "unpkg": "./dist/index.js",
  "author": "Blockly Team",
  "keywords": [
    "blockly",
    "colour",
    "field",
    "hsv",
    "slider"
  ],
  "homepage": "https://github.com/google/blockly-samples/tree/master/plugins/field-colour-hsv-sliders#readme",
  "bugs": {
    "url": "https://github.com/google/blockly-samples/issues"
  },
  "repository": {
    "type": "git",
    "url": "https://github.com/google/blockly-samples.git",
    "directory": "plugins/field-colour-hsv-sliders"
  },
  "license": "Apache-2.0",
  "directories": {
    "dist": "dist",
    "src": "src"
  },
  "files": [
    "dist",
    "src"
  ],
  "dependencies": {
    "@blockly/field-colour": "^4.0.3"
  },
  "devDependencies": {
    "@blockly/dev-scripts": "^3.1.1",
<<<<<<< HEAD
    "@blockly/dev-tools": "^7.1.6",
    "blockly": "^11.0.0-beta.9",
=======
    "@blockly/dev-tools": "^7.1.10",
    "blockly": "^10.0.0",
>>>>>>> 3684d452
    "typescript": "^5.2.2"
  },
  "peerDependencies": {
    "blockly": "^11.0.0-beta.9"
  },
  "publishConfig": {
    "access": "public",
    "registry": "https://wombat-dressing-room.appspot.com"
  },
  "engines": {
    "node": ">=8.0.0"
  }
}<|MERGE_RESOLUTION|>--- conflicted
+++ resolved
@@ -45,13 +45,8 @@
   },
   "devDependencies": {
     "@blockly/dev-scripts": "^3.1.1",
-<<<<<<< HEAD
-    "@blockly/dev-tools": "^7.1.6",
+    "@blockly/dev-tools": "^7.1.10",
     "blockly": "^11.0.0-beta.9",
-=======
-    "@blockly/dev-tools": "^7.1.10",
-    "blockly": "^10.0.0",
->>>>>>> 3684d452
     "typescript": "^5.2.2"
   },
   "peerDependencies": {
