{
  "name": "@blockly/workspace-content-highlight",
  "version": "4.0.5",
  "description": "A Blockly workspace plugin that adds a highlight around the content area.",
  "scripts": {
    "audit:fix": "blockly-scripts auditFix",
    "build": "blockly-scripts build",
    "clean": "blockly-scripts clean",
    "lint": "blockly-scripts lint",
    "predeploy": "blockly-scripts predeploy",
    "prepublishOnly": "npm run clean && npm run build",
    "start": "blockly-scripts start",
    "test": "blockly-scripts test"
  },
  "main": "./dist/index.js",
<<<<<<< HEAD
  "types": "./dist/index.d.ts",
  "module": "./src/index.js",
=======
>>>>>>> d0191984
  "unpkg": "./dist/index.js",
  "author": "Blockly Team",
  "keywords": [
    "blockly",
    "blockly-plugin",
    "content",
    "content-highlight",
    "highlight",
    "workspace"
  ],
  "homepage": "https://github.com/google/blockly-samples/tree/master/content-highlight#readme",
  "bugs": {
    "url": "https://github.com/google/blockly-samples/issues"
  },
  "repository": {
    "type": "git",
    "url": "https://github.com/google/blockly-samples.git",
    "directory": "plugins/content-highlight"
  },
  "license": "Apache-2.0",
  "directories": {
    "dist": "dist",
    "src": "src"
  },
  "files": [
    "dist",
    "src"
  ],
  "devDependencies": {
    "@blockly/dev-scripts": "^2.0.1",
    "@blockly/dev-tools": "^7.1.0",
    "blockly": "^10.0.0",
    "typescript": "^5.2.2"
  },
  "peerDependencies": {
    "blockly": "^10.0.0"
  },
  "publishConfig": {
    "access": "public",
    "registry": "https://wombat-dressing-room.appspot.com"
  },
  "eslintConfig": {
    "extends": "@blockly/eslint-config"
  },
  "engines": {
    "node": ">=8.17.0"
  }
}<|MERGE_RESOLUTION|>--- conflicted
+++ resolved
@@ -13,11 +13,7 @@
     "test": "blockly-scripts test"
   },
   "main": "./dist/index.js",
-<<<<<<< HEAD
   "types": "./dist/index.d.ts",
-  "module": "./src/index.js",
-=======
->>>>>>> d0191984
   "unpkg": "./dist/index.js",
   "author": "Blockly Team",
   "keywords": [
